--- conflicted
+++ resolved
@@ -1,10 +1,5 @@
-<<<<<<< HEAD
-use bevy::color::ColorToComponents;
-use bevy::prelude::{Mat4, Vec2, Vec3, Vec4};
-=======
 use bevy::color::Srgba;
 use bevy::prelude::{ColorToComponents, Mat4, Vec2, Vec3, Vec4};
->>>>>>> e9414257
 use bevy::render::render_resource::ShaderType;
 
 use crate::gi::constants::GI_SCREEN_PROBE_SIZE;
@@ -19,7 +14,6 @@
     pub falloff:   Vec3,
 }
 
-<<<<<<< HEAD
 impl GpuOmniLightSource
 {
     pub fn new(light: OmniLightSource2D, center: Vec2) -> Self
@@ -29,15 +23,6 @@
             center,
             intensity: light.intensity,
             color,
-=======
-impl GpuOmniLightSource {
-    pub fn new(light: OmniLightSource2D, center: Vec2) -> Self {
-        let color: Srgba = light.color.into();
-        Self {
-            center,
-            intensity: light.intensity,
-            color: color.to_vec3(),
->>>>>>> e9414257
             falloff: light.falloff,
         }
     }
@@ -96,22 +81,24 @@
     pub indirect_rays_radius_factor: f32,
 }
 
-impl Default for GpuLightPassParams {
-    fn default() -> Self {
+impl Default for GpuLightPassParams
+{
+    fn default() -> Self
+    {
         Self {
-            frame_counter: 0,
-            probe_size: 0,
+            frame_counter:    0,
+            probe_size:       0,
             probe_atlas_cols: 0,
             probe_atlas_rows: 0,
-            skylight_color: Vec3::new(0.003, 0.0078, 0.058) / 100.0,
+            skylight_color:   Vec3::new(0.003, 0.0078, 0.058) / 100.0,
 
-            reservoir_size: 16,
-            smooth_kernel_size_h: 2,
-            smooth_kernel_size_w: 1,
-            direct_light_contrib: 0.2,
+            reservoir_size:         16,
+            smooth_kernel_size_h:   2,
+            smooth_kernel_size_w:   1,
+            direct_light_contrib:   0.2,
             indirect_light_contrib: 0.8,
 
-            indirect_rays_per_sample: 64,
+            indirect_rays_per_sample:    64,
             indirect_rays_radius_factor: 3.0,
         }
     }
@@ -131,12 +118,14 @@
     pub data:  Vec<GpuProbeData>,
 }
 
-impl Default for GpuProbeDataBuffer {
-    fn default() -> Self {
+impl Default for GpuProbeDataBuffer
+{
+    fn default() -> Self
+    {
         const MAX_PROBES: u32 = (GI_SCREEN_PROBE_SIZE * GI_SCREEN_PROBE_SIZE) as u32;
         Self {
             count: MAX_PROBES,
-            data: vec![
+            data:  vec![
                 GpuProbeData {
                     camera_pose: Vec2::ZERO,
                 };
@@ -153,8 +142,10 @@
     pub h_extent: Vec2,
 }
 
-impl GpuSkylightMaskData {
-    pub fn new(center: Vec2, h_extent: Vec2) -> Self {
+impl GpuSkylightMaskData
+{
+    pub fn new(center: Vec2, h_extent: Vec2) -> Self
+    {
         Self { center, h_extent }
     }
 }
