use std::path::Path;

use bevy::asset::io::AssetSourceId;
use bevy::asset::AssetPath;
use bevy::prelude::*;
use bevy::render::render_resource::{StorageBuffer, UniformBuffer};
use bevy::render::renderer::{RenderDevice, RenderQueue};
use bevy::render::Extract;
use rand::{thread_rng, Rng};

use crate::gi::constants::GI_SCREEN_PROBE_SIZE;
use crate::gi::resource::ComputedTargetSizes;
use crate::gi::types::{LightOccluder2D, OmniLightSource2D, SkylightLight2D, SkylightMask2D};
use crate::gi::types_gpu::{
    GpuCameraParams, GpuLightOccluder2D, GpuLightOccluderBuffer, GpuLightPassParams,
    GpuLightSourceBuffer, GpuOmniLightSource, GpuProbeDataBuffer, GpuSkylightMaskBuffer,
    GpuSkylightMaskData,
};
use crate::prelude::BevyMagicLight2DSettings;
use crate::FloorCamera;

#[rustfmt::skip]
#[derive(Default, Resource)]
pub(crate) struct EmbeddedShaderDependencies {
    loaded_shaders: Vec<Handle<Shader>>,
}

#[rustfmt::skip]
pub(crate) fn system_load_embedded_shader_dependencies(
    mut embedded_shader_deps: ResMut<EmbeddedShaderDependencies>,
    asset_server: Res<AssetServer>,
) {
    embedded_shader_deps.loaded_shaders.push(load_embedded_shader(&asset_server, "gi_attenuation.wgsl"));
    embedded_shader_deps.loaded_shaders.push(load_embedded_shader(&asset_server, "gi_camera.wgsl"));
    embedded_shader_deps.loaded_shaders.push(load_embedded_shader(&asset_server, "gi_halton.wgsl"));
    embedded_shader_deps.loaded_shaders.push(load_embedded_shader(&asset_server, "gi_math.wgsl"));
    embedded_shader_deps.loaded_shaders.push(load_embedded_shader(&asset_server, "gi_post_processing.wgsl"));
    embedded_shader_deps.loaded_shaders.push(load_embedded_shader(&asset_server, "gi_raymarch.wgsl"));
    embedded_shader_deps.loaded_shaders.push(load_embedded_shader(&asset_server, "gi_types.wgsl"));
}

pub(crate) fn load_embedded_shader(asset_server: &AssetServer, shader_file: &str)
    -> Handle<Shader>
{
    let source = AssetSourceId::from("embedded");
    let path = Path::new("bevy_magic_light_2d").join("gi/shaders/");
    asset_server.load(AssetPath::from_path(&path.join(shader_file)).with_source(&source))
}

#[rustfmt::skip]
#[derive(Default, Resource)]
pub struct LightPassPipelineAssets {
    pub camera_params:     UniformBuffer<GpuCameraParams>,
    pub light_pass_params: UniformBuffer<GpuLightPassParams>,
    pub light_sources:     StorageBuffer<GpuLightSourceBuffer>,
    pub light_occluders:   StorageBuffer<GpuLightOccluderBuffer>,
    pub probes:            StorageBuffer<GpuProbeDataBuffer>,
    pub skylight_masks:    StorageBuffer<GpuSkylightMaskBuffer>,
}

impl LightPassPipelineAssets {
    pub fn write_buffer(&mut self, device: &RenderDevice, queue: &RenderQueue) {
        self.light_sources.write_buffer(device, queue);
        self.light_occluders.write_buffer(device, queue);
        self.camera_params.write_buffer(device, queue);
        self.light_pass_params.write_buffer(device, queue);
        self.probes.write_buffer(device, queue);
        self.skylight_masks.write_buffer(device, queue);
    }
}

#[rustfmt::skip]
pub fn system_prepare_pipeline_assets(
    render_device:         Res<RenderDevice>,
    render_queue:          Res<RenderQueue>,
    mut gi_compute_assets: ResMut<LightPassPipelineAssets>,
) {
    gi_compute_assets.write_buffer(&render_device, &render_queue);
}

#[rustfmt::skip]
#[allow(clippy::too_many_arguments)]
#[allow(clippy::type_complexity)]
pub fn system_extract_pipeline_assets(
    res_light_settings:         Extract<Res<BevyMagicLight2DSettings>>,
    res_target_sizes:           Extract<Res<ComputedTargetSizes>>,

    query_lights:               Extract<Query<(&GlobalTransform, &OmniLightSource2D, &InheritedVisibility)>>,
    query_occluders:            Extract<Query<(&LightOccluder2D, &GlobalTransform, &Transform, &InheritedVisibility, &ViewVisibility)>>,
    query_camera:               Extract<Query<(&Camera, &GlobalTransform), With<FloorCamera>>>,
    query_masks:                Extract<Query<(&GlobalTransform, &SkylightMask2D)>>,
    query_skylight_light:       Extract<Query<&SkylightLight2D>>,

    mut gpu_target_sizes:       ResMut<ComputedTargetSizes>,
    mut gpu_pipeline_assets:    ResMut<LightPassPipelineAssets>,
    mut gpu_frame_counter:      Local<i32>,
) {
    let light_pass_config = &res_light_settings.light_pass_params;

    *gpu_target_sizes = **res_target_sizes;

    {
        let light_sources = gpu_pipeline_assets.light_sources.get_mut();
        let mut rng = thread_rng();
        light_sources.count = 0;
        light_sources.data.clear();

        for (transform, light_source, hviz) in query_lights.iter() {
            if hviz.get() {
                light_sources.count += 1;
                light_sources.data.push(GpuOmniLightSource::new(
                    OmniLightSource2D {
                        intensity: light_source.intensity
                            + rng.gen_range(-1.0..1.0) * light_source.jitter_intensity,
                        ..*light_source
                    },
                    Vec2::new(
                        transform.translation().x
                            + rng.gen_range(-1.0..1.0) * light_source.jitter_translation,
                        transform.translation().y
                            + rng.gen_range(-1.0..1.0) * light_source.jitter_translation,
                    ),
                ));
            }
        }
    }

    {
        let light_occluders = gpu_pipeline_assets.light_occluders.get_mut();
        light_occluders.count = 0;
        light_occluders.data.clear();
        for (occluder, global_transform, transform, hviz, vviz) in query_occluders.iter() {
            if hviz.get() && vviz.get() {
                light_occluders.count += 1;
                light_occluders.data.push(GpuLightOccluder2D {
                    center: global_transform.translation().xy(),
                    rotation: transform.rotation.inverse().into(),
                    h_extent: occluder.h_size,
                });
            }
        }
    }

    {
        let skylight_masks = gpu_pipeline_assets.skylight_masks.get_mut();
        skylight_masks.count = 0;
        skylight_masks.data.clear();
        for (transform, mask) in query_masks.iter() {
            skylight_masks.count += 1;
            skylight_masks.data.push(GpuSkylightMaskData::new(
                transform.translation().truncate(),
                mask.h_size,
            ));
        }
    }

    {
        if let Ok((camera, camera_global_transform)) = query_camera.get_single() {
            let camera_params = gpu_pipeline_assets.camera_params.get_mut();
            let projection = camera.clip_from_view();
            let inverse_projection = projection.inverse();
            let view = camera_global_transform.compute_matrix();
            let inverse_view = view.inverse();

            camera_params.view_proj = projection * inverse_view;
            camera_params.inverse_view_proj = view * inverse_projection;
            camera_params.screen_size = Vec2::new(
                gpu_target_sizes.primary_target_size.x,
                gpu_target_sizes.primary_target_size.y,
            );
            camera_params.screen_size_inv = Vec2::new(
                1.0 / gpu_target_sizes.primary_target_size.x,
                1.0 / gpu_target_sizes.primary_target_size.y,
            );

            let scale = 2.0;
            camera_params.sdf_scale     = Vec2::splat(scale);
            camera_params.inv_sdf_scale = Vec2::splat(1. / scale);

            let probes = gpu_pipeline_assets.probes.get_mut();
            probes.data[*gpu_frame_counter as usize].camera_pose =
                camera_global_transform.translation().truncate();
        } else {
            warn!("Failed to get camera");
            let probes = gpu_pipeline_assets.probes.get_mut();
            probes.data[*gpu_frame_counter as usize].camera_pose = Vec2::ZERO;
        }
    }

    {
        let light_pass_params = gpu_pipeline_assets.light_pass_params.get_mut();
        light_pass_params.frame_counter = *gpu_frame_counter;
        light_pass_params.probe_size = GI_SCREEN_PROBE_SIZE;
        light_pass_params.probe_atlas_cols            = gpu_target_sizes.probe_grid_isize.x;
        light_pass_params.probe_atlas_rows            = gpu_target_sizes.probe_grid_isize.y;
        light_pass_params.reservoir_size              = light_pass_config.reservoir_size;
        light_pass_params.smooth_kernel_size_h        = light_pass_config.smooth_kernel_size.0;
        light_pass_params.smooth_kernel_size_w        = light_pass_config.smooth_kernel_size.1;
        light_pass_params.direct_light_contrib        = light_pass_config.direct_light_contrib;
        light_pass_params.indirect_light_contrib      = light_pass_config.indirect_light_contrib;
        light_pass_params.indirect_rays_radius_factor = light_pass_config.indirect_rays_radius_factor;
        light_pass_params.indirect_rays_per_sample    = light_pass_config.indirect_rays_per_sample;
    }

    {
        let light_pass_params = gpu_pipeline_assets.light_pass_params.get_mut();
        light_pass_params.skylight_color = Vec3::splat(0.0);
        for new_gi_state in query_skylight_light.iter() {
<<<<<<< HEAD
            light_pass_params.skylight_color.x += new_gi_state.color.to_srgba().red * new_gi_state.intensity;
            light_pass_params.skylight_color.y += new_gi_state.color.to_srgba().green * new_gi_state.intensity;
            light_pass_params.skylight_color.z += new_gi_state.color.to_srgba().blue * new_gi_state.intensity;
=======
            let srgba = new_gi_state.color.to_srgba();
            light_pass_params.skylight_color.x += srgba.red * new_gi_state.intensity;
            light_pass_params.skylight_color.y += srgba.green * new_gi_state.intensity;
            light_pass_params.skylight_color.z += srgba.blue * new_gi_state.intensity;
>>>>>>> e9414257
        }
    }

    *gpu_frame_counter = (*gpu_frame_counter + 1) % (GI_SCREEN_PROBE_SIZE * GI_SCREEN_PROBE_SIZE);
}<|MERGE_RESOLUTION|>--- conflicted
+++ resolved
@@ -12,8 +12,14 @@
 use crate::gi::resource::ComputedTargetSizes;
 use crate::gi::types::{LightOccluder2D, OmniLightSource2D, SkylightLight2D, SkylightMask2D};
 use crate::gi::types_gpu::{
-    GpuCameraParams, GpuLightOccluder2D, GpuLightOccluderBuffer, GpuLightPassParams,
-    GpuLightSourceBuffer, GpuOmniLightSource, GpuProbeDataBuffer, GpuSkylightMaskBuffer,
+    GpuCameraParams,
+    GpuLightOccluder2D,
+    GpuLightOccluderBuffer,
+    GpuLightPassParams,
+    GpuLightSourceBuffer,
+    GpuOmniLightSource,
+    GpuProbeDataBuffer,
+    GpuSkylightMaskBuffer,
     GpuSkylightMaskData,
 };
 use crate::prelude::BevyMagicLight2DSettings;
@@ -58,8 +64,10 @@
     pub skylight_masks:    StorageBuffer<GpuSkylightMaskBuffer>,
 }
 
-impl LightPassPipelineAssets {
-    pub fn write_buffer(&mut self, device: &RenderDevice, queue: &RenderQueue) {
+impl LightPassPipelineAssets
+{
+    pub fn write_buffer(&mut self, device: &RenderDevice, queue: &RenderQueue)
+    {
         self.light_sources.write_buffer(device, queue);
         self.light_occluders.write_buffer(device, queue);
         self.camera_params.write_buffer(device, queue);
@@ -206,16 +214,10 @@
         let light_pass_params = gpu_pipeline_assets.light_pass_params.get_mut();
         light_pass_params.skylight_color = Vec3::splat(0.0);
         for new_gi_state in query_skylight_light.iter() {
-<<<<<<< HEAD
-            light_pass_params.skylight_color.x += new_gi_state.color.to_srgba().red * new_gi_state.intensity;
-            light_pass_params.skylight_color.y += new_gi_state.color.to_srgba().green * new_gi_state.intensity;
-            light_pass_params.skylight_color.z += new_gi_state.color.to_srgba().blue * new_gi_state.intensity;
-=======
             let srgba = new_gi_state.color.to_srgba();
             light_pass_params.skylight_color.x += srgba.red * new_gi_state.intensity;
             light_pass_params.skylight_color.y += srgba.green * new_gi_state.intensity;
             light_pass_params.skylight_color.z += srgba.blue * new_gi_state.intensity;
->>>>>>> e9414257
         }
     }
 
