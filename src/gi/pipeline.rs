--- conflicted
+++ resolved
@@ -4,22 +4,22 @@
 use bevy::render::render_resource::*;
 use bevy::render::renderer::RenderDevice;
 use bevy::render::texture::{
-<<<<<<< HEAD
     GpuImage,
     ImageAddressMode,
     ImageFilterMode,
     ImageSampler,
     ImageSamplerDescriptor,
-=======
-    GpuImage, ImageAddressMode, ImageFilterMode, ImageSampler, ImageSamplerDescriptor,
->>>>>>> e9414257
 };
 
 use crate::gi::pipeline_assets::{load_embedded_shader, LightPassPipelineAssets};
 use crate::gi::resource::ComputedTargetSizes;
 use crate::gi::types_gpu::{
-    GpuCameraParams, GpuLightOccluderBuffer, GpuLightPassParams, GpuLightSourceBuffer,
-    GpuProbeDataBuffer, GpuSkylightMaskBuffer,
+    GpuCameraParams,
+    GpuLightOccluderBuffer,
+    GpuLightPassParams,
+    GpuLightSourceBuffer,
+    GpuProbeDataBuffer,
+    GpuSkylightMaskBuffer,
 };
 
 const SDF_TARGET_FORMAT: TextureFormat = TextureFormat::R16Float;
@@ -37,39 +37,26 @@
 
 #[allow(dead_code)]
 #[derive(Clone, Resource, ExtractResource, Default)]
-pub struct GiTargetsWrapper {
+pub struct GiTargetsWrapper
+{
     pub targets: Option<GiTargets>,
 }
 
 #[derive(Clone)]
-<<<<<<< HEAD
 pub struct GiTargets
 {
-    pub sdf_target:       Handle<GpuImage>,
-    pub ss_probe_target:  Handle<GpuImage>,
-    pub ss_bounce_target: Handle<GpuImage>,
-    pub ss_blend_target:  Handle<GpuImage>,
-    pub ss_filter_target: Handle<GpuImage>,
-    pub ss_pose_target:   Handle<GpuImage>,
+    pub sdf_target:       Handle<Image>,
+    pub ss_probe_target:  Handle<Image>,
+    pub ss_bounce_target: Handle<Image>,
+    pub ss_blend_target:  Handle<Image>,
+    pub ss_filter_target: Handle<Image>,
+    pub ss_pose_target:   Handle<Image>,
 }
 
 impl GiTargets
 {
-    pub fn create(images: &mut Assets<GpuImage>, sizes: &ComputedTargetSizes) -> Self
+    pub fn create(images: &mut Assets<Image>, sizes: &ComputedTargetSizes) -> Self
     {
-=======
-pub struct GiTargets {
-    pub sdf_target: Handle<Image>,
-    pub ss_probe_target: Handle<Image>,
-    pub ss_bounce_target: Handle<Image>,
-    pub ss_blend_target: Handle<Image>,
-    pub ss_filter_target: Handle<Image>,
-    pub ss_pose_target: Handle<Image>,
-}
-
-impl GiTargets {
-    pub fn create(images: &mut Assets<Image>, sizes: &ComputedTargetSizes) -> Self {
->>>>>>> e9414257
         let sdf_tex = create_texture_2d(
             sizes.sdf_target_usize.into(),
             SDF_TARGET_FORMAT,
@@ -128,10 +115,11 @@
 
 #[allow(dead_code)]
 #[derive(Resource)]
-pub struct LightPassPipelineBindGroups {
-    pub sdf_bind_group: BindGroup,
-    pub ss_blend_bind_group: BindGroup,
-    pub ss_probe_bind_group: BindGroup,
+pub struct LightPassPipelineBindGroups
+{
+    pub sdf_bind_group:       BindGroup,
+    pub ss_blend_bind_group:  BindGroup,
+    pub ss_probe_bind_group:  BindGroup,
     pub ss_bounce_bind_group: BindGroup,
     pub ss_filter_bind_group: BindGroup,
 }
@@ -180,17 +168,18 @@
 }
 
 #[derive(Resource)]
-pub struct LightPassPipeline {
-    pub sdf_bind_group_layout: BindGroupLayout,
-    pub sdf_pipeline: CachedComputePipelineId,
-    pub ss_probe_bind_group_layout: BindGroupLayout,
-    pub ss_probe_pipeline: CachedComputePipelineId,
+pub struct LightPassPipeline
+{
+    pub sdf_bind_group_layout:       BindGroupLayout,
+    pub sdf_pipeline:                CachedComputePipelineId,
+    pub ss_probe_bind_group_layout:  BindGroupLayout,
+    pub ss_probe_pipeline:           CachedComputePipelineId,
     pub ss_bounce_bind_group_layout: BindGroupLayout,
-    pub ss_bounce_pipeline: CachedComputePipelineId,
-    pub ss_blend_bind_group_layout: BindGroupLayout,
-    pub ss_blend_pipeline: CachedComputePipelineId,
+    pub ss_bounce_pipeline:          CachedComputePipelineId,
+    pub ss_blend_bind_group_layout:  BindGroupLayout,
+    pub ss_blend_pipeline:           CachedComputePipelineId,
     pub ss_filter_bind_group_layout: BindGroupLayout,
-    pub ss_filter_pipeline: CachedComputePipelineId,
+    pub ss_filter_pipeline:          CachedComputePipelineId,
 }
 
 pub fn system_queue_bind_groups(
@@ -200,7 +189,8 @@
     targets_wrapper: Res<GiTargetsWrapper>,
     gi_compute_assets: Res<LightPassPipelineAssets>,
     render_device: Res<RenderDevice>,
-) {
+)
+{
     if let (
         Some(light_sources),
         Some(light_occluders),
@@ -245,15 +235,15 @@
             &pipeline.sdf_bind_group_layout,
             &[
                 BindGroupEntry {
-                    binding: 0,
+                    binding:  0,
                     resource: camera_params.clone(),
                 },
                 BindGroupEntry {
-                    binding: 1,
+                    binding:  1,
                     resource: light_occluders.clone(),
                 },
                 BindGroupEntry {
-                    binding: 2,
+                    binding:  2,
                     resource: BindingResource::TextureView(&sdf_view_image.texture_view),
                 },
             ],
@@ -264,35 +254,35 @@
             &pipeline.ss_probe_bind_group_layout,
             &[
                 BindGroupEntry {
-                    binding: 0,
+                    binding:  0,
                     resource: camera_params.clone(),
                 },
                 BindGroupEntry {
-                    binding: 1,
+                    binding:  1,
                     resource: gi_state.clone(),
                 },
                 BindGroupEntry {
-                    binding: 2,
+                    binding:  2,
                     resource: probes.clone(),
                 },
                 BindGroupEntry {
-                    binding: 3,
+                    binding:  3,
                     resource: skylight_masks.clone(),
                 },
                 BindGroupEntry {
-                    binding: 4,
+                    binding:  4,
                     resource: light_sources.clone(),
                 },
                 BindGroupEntry {
-                    binding: 5,
+                    binding:  5,
                     resource: BindingResource::TextureView(&sdf_view_image.texture_view),
                 },
                 BindGroupEntry {
-                    binding: 6,
+                    binding:  6,
                     resource: BindingResource::Sampler(&sdf_view_image.sampler),
                 },
                 BindGroupEntry {
-                    binding: 7,
+                    binding:  7,
                     resource: BindingResource::TextureView(&ss_probe_image.texture_view),
                 },
             ],
@@ -303,27 +293,27 @@
             &pipeline.ss_bounce_bind_group_layout,
             &[
                 BindGroupEntry {
-                    binding: 0,
+                    binding:  0,
                     resource: camera_params.clone(),
                 },
                 BindGroupEntry {
-                    binding: 1,
+                    binding:  1,
                     resource: gi_state.clone(),
                 },
                 BindGroupEntry {
-                    binding: 2,
+                    binding:  2,
                     resource: BindingResource::TextureView(&sdf_view_image.texture_view),
                 },
                 BindGroupEntry {
-                    binding: 3,
+                    binding:  3,
                     resource: BindingResource::Sampler(&sdf_view_image.sampler),
                 },
                 BindGroupEntry {
-                    binding: 4,
+                    binding:  4,
                     resource: BindingResource::TextureView(&ss_probe_image.texture_view),
                 },
                 BindGroupEntry {
-                    binding: 5,
+                    binding:  5,
                     resource: BindingResource::TextureView(&ss_bounce_image.texture_view),
                 },
             ],
@@ -334,31 +324,31 @@
             &pipeline.ss_blend_bind_group_layout,
             &[
                 BindGroupEntry {
-                    binding: 0,
+                    binding:  0,
                     resource: camera_params.clone(),
                 },
                 BindGroupEntry {
-                    binding: 1,
+                    binding:  1,
                     resource: gi_state.clone(),
                 },
                 BindGroupEntry {
-                    binding: 2,
+                    binding:  2,
                     resource: probes.clone(),
                 },
                 BindGroupEntry {
-                    binding: 3,
+                    binding:  3,
                     resource: BindingResource::TextureView(&sdf_view_image.texture_view),
                 },
                 BindGroupEntry {
-                    binding: 4,
+                    binding:  4,
                     resource: BindingResource::Sampler(&sdf_view_image.sampler),
                 },
                 BindGroupEntry {
-                    binding: 5,
+                    binding:  5,
                     resource: BindingResource::TextureView(&ss_bounce_image.texture_view),
                 },
                 BindGroupEntry {
-                    binding: 6,
+                    binding:  6,
                     resource: BindingResource::TextureView(&ss_blend_image.texture_view),
                 },
             ],
@@ -369,35 +359,35 @@
             &pipeline.ss_filter_bind_group_layout,
             &[
                 BindGroupEntry {
-                    binding: 0,
+                    binding:  0,
                     resource: camera_params.clone(),
                 },
                 BindGroupEntry {
-                    binding: 1,
+                    binding:  1,
                     resource: gi_state.clone(),
                 },
                 BindGroupEntry {
-                    binding: 2,
+                    binding:  2,
                     resource: probes.clone(),
                 },
                 BindGroupEntry {
-                    binding: 3,
+                    binding:  3,
                     resource: BindingResource::TextureView(&sdf_view_image.texture_view),
                 },
                 BindGroupEntry {
-                    binding: 4,
+                    binding:  4,
                     resource: BindingResource::Sampler(&sdf_view_image.sampler),
                 },
                 BindGroupEntry {
-                    binding: 5,
+                    binding:  5,
                     resource: BindingResource::TextureView(&ss_blend_image.texture_view),
                 },
                 BindGroupEntry {
-                    binding: 6,
+                    binding:  6,
                     resource: BindingResource::TextureView(&ss_filter_image.texture_view),
                 },
                 BindGroupEntry {
-                    binding: 7,
+                    binding:  7,
                     resource: BindingResource::TextureView(&ss_pose_image.texture_view),
                 },
             ],
@@ -413,8 +403,10 @@
     }
 }
 
-impl FromWorld for LightPassPipeline {
-    fn from_world(world: &mut World) -> Self {
+impl FromWorld for LightPassPipeline
+{
+    fn from_world(world: &mut World) -> Self
+    {
         let render_device = world.resource::<RenderDevice>();
 
         let sdf_bind_group_layout = render_device.create_bind_group_layout(
@@ -422,36 +414,36 @@
             &[
                 // Camera.
                 BindGroupLayoutEntry {
-                    binding: 0,
-                    visibility: ShaderStages::COMPUTE,
-                    ty: BindingType::Buffer {
-                        ty: BufferBindingType::Uniform,
-                        has_dynamic_offset: false,
-                        min_binding_size: Some(GpuCameraParams::min_size()),
-                    },
-                    count: None,
+                    binding:    0,
+                    visibility: ShaderStages::COMPUTE,
+                    ty:         BindingType::Buffer {
+                        ty:                 BufferBindingType::Uniform,
+                        has_dynamic_offset: false,
+                        min_binding_size:   Some(GpuCameraParams::min_size()),
+                    },
+                    count:      None,
                 },
                 // Light occluders.
                 BindGroupLayoutEntry {
-                    binding: 1,
-                    visibility: ShaderStages::COMPUTE,
-                    ty: BindingType::Buffer {
-                        ty: BufferBindingType::Storage { read_only: true },
-                        has_dynamic_offset: false,
-                        min_binding_size: Some(GpuLightOccluderBuffer::min_size()),
-                    },
-                    count: None,
+                    binding:    1,
+                    visibility: ShaderStages::COMPUTE,
+                    ty:         BindingType::Buffer {
+                        ty:                 BufferBindingType::Storage { read_only: true },
+                        has_dynamic_offset: false,
+                        min_binding_size:   Some(GpuLightOccluderBuffer::min_size()),
+                    },
+                    count:      None,
                 },
                 // SDF texture.
                 BindGroupLayoutEntry {
-                    binding: 2,
-                    visibility: ShaderStages::COMPUTE,
-                    ty: BindingType::StorageTexture {
-                        access: StorageTextureAccess::ReadWrite,
-                        format: SDF_TARGET_FORMAT,
-                        view_dimension: TextureViewDimension::D2,
-                    },
-                    count: None,
+                    binding:    2,
+                    visibility: ShaderStages::COMPUTE,
+                    ty:         BindingType::StorageTexture {
+                        access:         StorageTextureAccess::ReadWrite,
+                        format:         SDF_TARGET_FORMAT,
+                        view_dimension: TextureViewDimension::D2,
+                    },
+                    count:      None,
                 },
             ],
         );
@@ -461,87 +453,87 @@
             &[
                 // Camera.
                 BindGroupLayoutEntry {
-                    binding: 0,
-                    visibility: ShaderStages::COMPUTE,
-                    ty: BindingType::Buffer {
-                        ty: BufferBindingType::Uniform,
-                        has_dynamic_offset: false,
-                        min_binding_size: Some(GpuCameraParams::min_size()),
-                    },
-                    count: None,
+                    binding:    0,
+                    visibility: ShaderStages::COMPUTE,
+                    ty:         BindingType::Buffer {
+                        ty:                 BufferBindingType::Uniform,
+                        has_dynamic_offset: false,
+                        min_binding_size:   Some(GpuCameraParams::min_size()),
+                    },
+                    count:      None,
                 },
                 // GI State.
                 BindGroupLayoutEntry {
-                    binding: 1,
-                    visibility: ShaderStages::COMPUTE,
-                    ty: BindingType::Buffer {
-                        ty: BufferBindingType::Uniform,
-                        has_dynamic_offset: false,
-                        min_binding_size: Some(GpuLightPassParams::min_size()),
-                    },
-                    count: None,
+                    binding:    1,
+                    visibility: ShaderStages::COMPUTE,
+                    ty:         BindingType::Buffer {
+                        ty:                 BufferBindingType::Uniform,
+                        has_dynamic_offset: false,
+                        min_binding_size:   Some(GpuLightPassParams::min_size()),
+                    },
+                    count:      None,
                 },
                 // Probes.
                 BindGroupLayoutEntry {
-                    binding: 2,
-                    visibility: ShaderStages::COMPUTE,
-                    ty: BindingType::Buffer {
-                        ty: BufferBindingType::Storage { read_only: true },
-                        has_dynamic_offset: false,
-                        min_binding_size: Some(GpuProbeDataBuffer::min_size()),
-                    },
-                    count: None,
+                    binding:    2,
+                    visibility: ShaderStages::COMPUTE,
+                    ty:         BindingType::Buffer {
+                        ty:                 BufferBindingType::Storage { read_only: true },
+                        has_dynamic_offset: false,
+                        min_binding_size:   Some(GpuProbeDataBuffer::min_size()),
+                    },
+                    count:      None,
                 },
                 // SkylightMasks.
                 BindGroupLayoutEntry {
-                    binding: 3,
-                    visibility: ShaderStages::COMPUTE,
-                    ty: BindingType::Buffer {
-                        ty: BufferBindingType::Storage { read_only: true },
-                        has_dynamic_offset: false,
-                        min_binding_size: Some(GpuSkylightMaskBuffer::min_size()),
-                    },
-                    count: None,
+                    binding:    3,
+                    visibility: ShaderStages::COMPUTE,
+                    ty:         BindingType::Buffer {
+                        ty:                 BufferBindingType::Storage { read_only: true },
+                        has_dynamic_offset: false,
+                        min_binding_size:   Some(GpuSkylightMaskBuffer::min_size()),
+                    },
+                    count:      None,
                 },
                 // Light sources.
                 BindGroupLayoutEntry {
-                    binding: 4,
-                    visibility: ShaderStages::COMPUTE,
-                    ty: BindingType::Buffer {
-                        ty: BufferBindingType::Storage { read_only: true },
-                        has_dynamic_offset: false,
-                        min_binding_size: Some(GpuLightSourceBuffer::min_size()),
-                    },
-                    count: None,
+                    binding:    4,
+                    visibility: ShaderStages::COMPUTE,
+                    ty:         BindingType::Buffer {
+                        ty:                 BufferBindingType::Storage { read_only: true },
+                        has_dynamic_offset: false,
+                        min_binding_size:   Some(GpuLightSourceBuffer::min_size()),
+                    },
+                    count:      None,
                 },
                 // SDF.
                 BindGroupLayoutEntry {
-                    binding: 5,
-                    visibility: ShaderStages::COMPUTE,
-                    ty: BindingType::Texture {
-                        sample_type: TextureSampleType::Float { filterable: true },
-                        view_dimension: TextureViewDimension::D2,
-                        multisampled: false,
-                    },
-                    count: None,
+                    binding:    5,
+                    visibility: ShaderStages::COMPUTE,
+                    ty:         BindingType::Texture {
+                        sample_type:    TextureSampleType::Float { filterable: true },
+                        view_dimension: TextureViewDimension::D2,
+                        multisampled:   false,
+                    },
+                    count:      None,
                 },
                 // SDF Sampler.
                 BindGroupLayoutEntry {
-                    binding: 6,
-                    visibility: ShaderStages::COMPUTE,
-                    ty: BindingType::Sampler(SamplerBindingType::Filtering),
-                    count: None,
+                    binding:    6,
+                    visibility: ShaderStages::COMPUTE,
+                    ty:         BindingType::Sampler(SamplerBindingType::Filtering),
+                    count:      None,
                 },
                 // SS Probe.
                 BindGroupLayoutEntry {
-                    binding: 7,
-                    visibility: ShaderStages::COMPUTE,
-                    ty: BindingType::StorageTexture {
-                        access: StorageTextureAccess::WriteOnly,
-                        format: SS_PROBE_TARGET_FORMAT,
-                        view_dimension: TextureViewDimension::D2,
-                    },
-                    count: None,
+                    binding:    7,
+                    visibility: ShaderStages::COMPUTE,
+                    ty:         BindingType::StorageTexture {
+                        access:         StorageTextureAccess::WriteOnly,
+                        format:         SS_PROBE_TARGET_FORMAT,
+                        view_dimension: TextureViewDimension::D2,
+                    },
+                    count:      None,
                 },
             ],
         );
@@ -551,65 +543,65 @@
             &[
                 // Camera.
                 BindGroupLayoutEntry {
-                    binding: 0,
-                    visibility: ShaderStages::COMPUTE,
-                    ty: BindingType::Buffer {
-                        ty: BufferBindingType::Uniform,
-                        has_dynamic_offset: false,
-                        min_binding_size: Some(GpuCameraParams::min_size()),
-                    },
-                    count: None,
+                    binding:    0,
+                    visibility: ShaderStages::COMPUTE,
+                    ty:         BindingType::Buffer {
+                        ty:                 BufferBindingType::Uniform,
+                        has_dynamic_offset: false,
+                        min_binding_size:   Some(GpuCameraParams::min_size()),
+                    },
+                    count:      None,
                 },
                 // GI State.
                 BindGroupLayoutEntry {
-                    binding: 1,
-                    visibility: ShaderStages::COMPUTE,
-                    ty: BindingType::Buffer {
-                        ty: BufferBindingType::Uniform,
-                        has_dynamic_offset: false,
-                        min_binding_size: Some(GpuLightPassParams::min_size()),
-                    },
-                    count: None,
+                    binding:    1,
+                    visibility: ShaderStages::COMPUTE,
+                    ty:         BindingType::Buffer {
+                        ty:                 BufferBindingType::Uniform,
+                        has_dynamic_offset: false,
+                        min_binding_size:   Some(GpuLightPassParams::min_size()),
+                    },
+                    count:      None,
                 },
                 // SDF.
                 BindGroupLayoutEntry {
-                    binding: 2,
-                    visibility: ShaderStages::COMPUTE,
-                    ty: BindingType::Texture {
-                        sample_type: TextureSampleType::Float { filterable: true },
-                        view_dimension: TextureViewDimension::D2,
-                        multisampled: false,
-                    },
-                    count: None,
+                    binding:    2,
+                    visibility: ShaderStages::COMPUTE,
+                    ty:         BindingType::Texture {
+                        sample_type:    TextureSampleType::Float { filterable: true },
+                        view_dimension: TextureViewDimension::D2,
+                        multisampled:   false,
+                    },
+                    count:      None,
                 },
                 // SDF Sampler.
                 BindGroupLayoutEntry {
-                    binding: 3,
-                    visibility: ShaderStages::COMPUTE,
-                    ty: BindingType::Sampler(SamplerBindingType::Filtering),
-                    count: None,
+                    binding:    3,
+                    visibility: ShaderStages::COMPUTE,
+                    ty:         BindingType::Sampler(SamplerBindingType::Filtering),
+                    count:      None,
                 },
                 // SS Probe.
                 BindGroupLayoutEntry {
-                    binding: 4,
-                    visibility: ShaderStages::COMPUTE,
-                    ty: BindingType::StorageTexture {
-                        access: StorageTextureAccess::ReadOnly,
-                        format: SS_PROBE_TARGET_FORMAT,
-                        view_dimension: TextureViewDimension::D2,
-                    },
-                    count: None,
+                    binding:    4,
+                    visibility: ShaderStages::COMPUTE,
+                    ty:         BindingType::StorageTexture {
+                        access:         StorageTextureAccess::ReadOnly,
+                        format:         SS_PROBE_TARGET_FORMAT,
+                        view_dimension: TextureViewDimension::D2,
+                    },
+                    count:      None,
                 },
                 // SS Bounce.
                 BindGroupLayoutEntry {
-                    binding: 5,
-                    visibility: ShaderStages::COMPUTE,
-                    ty: BindingType::StorageTexture {
-                        access: StorageTextureAccess::WriteOnly,
-                        format: SS_BOUNCE_TARGET_FORMAT,
-                        view_dimension: TextureViewDimension::D2,
-                    },
-                    count: None,
+                    binding:    5,
+                    visibility: ShaderStages::COMPUTE,
+                    ty:         BindingType::StorageTexture {
+                        access:         StorageTextureAccess::WriteOnly,
+                        format:         SS_BOUNCE_TARGET_FORMAT,
+                        view_dimension: TextureViewDimension::D2,
+                    },
+                    count:      None,
                 },
             ],
         );
@@ -619,76 +611,76 @@
             &[
                 // Camera.
                 BindGroupLayoutEntry {
-                    binding: 0,
-                    visibility: ShaderStages::COMPUTE,
-                    ty: BindingType::Buffer {
-                        ty: BufferBindingType::Uniform,
-                        has_dynamic_offset: false,
-                        min_binding_size: Some(GpuCameraParams::min_size()),
-                    },
-                    count: None,
+                    binding:    0,
+                    visibility: ShaderStages::COMPUTE,
+                    ty:         BindingType::Buffer {
+                        ty:                 BufferBindingType::Uniform,
+                        has_dynamic_offset: false,
+                        min_binding_size:   Some(GpuCameraParams::min_size()),
+                    },
+                    count:      None,
                 },
                 // GI State.
                 BindGroupLayoutEntry {
-                    binding: 1,
-                    visibility: ShaderStages::COMPUTE,
-                    ty: BindingType::Buffer {
-                        ty: BufferBindingType::Uniform,
-                        has_dynamic_offset: false,
-                        min_binding_size: Some(GpuLightPassParams::min_size()),
-                    },
-                    count: None,
+                    binding:    1,
+                    visibility: ShaderStages::COMPUTE,
+                    ty:         BindingType::Buffer {
+                        ty:                 BufferBindingType::Uniform,
+                        has_dynamic_offset: false,
+                        min_binding_size:   Some(GpuLightPassParams::min_size()),
+                    },
+                    count:      None,
                 },
                 // Probes.
                 BindGroupLayoutEntry {
-                    binding: 2,
-                    visibility: ShaderStages::COMPUTE,
-                    ty: BindingType::Buffer {
-                        ty: BufferBindingType::Storage { read_only: true },
-                        has_dynamic_offset: false,
-                        min_binding_size: Some(GpuProbeDataBuffer::min_size()),
-                    },
-                    count: None,
+                    binding:    2,
+                    visibility: ShaderStages::COMPUTE,
+                    ty:         BindingType::Buffer {
+                        ty:                 BufferBindingType::Storage { read_only: true },
+                        has_dynamic_offset: false,
+                        min_binding_size:   Some(GpuProbeDataBuffer::min_size()),
+                    },
+                    count:      None,
                 },
                 // SDF.
                 BindGroupLayoutEntry {
-                    binding: 3,
-                    visibility: ShaderStages::COMPUTE,
-                    ty: BindingType::Texture {
-                        sample_type: TextureSampleType::Float { filterable: true },
-                        view_dimension: TextureViewDimension::D2,
-                        multisampled: false,
-                    },
-                    count: None,
+                    binding:    3,
+                    visibility: ShaderStages::COMPUTE,
+                    ty:         BindingType::Texture {
+                        sample_type:    TextureSampleType::Float { filterable: true },
+                        view_dimension: TextureViewDimension::D2,
+                        multisampled:   false,
+                    },
+                    count:      None,
                 },
                 // SDF Sampler.
                 BindGroupLayoutEntry {
-                    binding: 4,
-                    visibility: ShaderStages::COMPUTE,
-                    ty: BindingType::Sampler(SamplerBindingType::Filtering),
-                    count: None,
+                    binding:    4,
+                    visibility: ShaderStages::COMPUTE,
+                    ty:         BindingType::Sampler(SamplerBindingType::Filtering),
+                    count:      None,
                 },
                 // SS Bounces.
                 BindGroupLayoutEntry {
-                    binding: 5,
-                    visibility: ShaderStages::COMPUTE,
-                    ty: BindingType::StorageTexture {
-                        access: StorageTextureAccess::ReadOnly,
-                        format: SS_BOUNCE_TARGET_FORMAT,
-                        view_dimension: TextureViewDimension::D2,
-                    },
-                    count: None,
+                    binding:    5,
+                    visibility: ShaderStages::COMPUTE,
+                    ty:         BindingType::StorageTexture {
+                        access:         StorageTextureAccess::ReadOnly,
+                        format:         SS_BOUNCE_TARGET_FORMAT,
+                        view_dimension: TextureViewDimension::D2,
+                    },
+                    count:      None,
                 },
                 // SS Blend.
                 BindGroupLayoutEntry {
-                    binding: 6,
-                    visibility: ShaderStages::COMPUTE,
-                    ty: BindingType::StorageTexture {
-                        access: StorageTextureAccess::WriteOnly,
-                        format: SS_BLEND_TARGET_FORMAT,
-                        view_dimension: TextureViewDimension::D2,
-                    },
-                    count: None,
+                    binding:    6,
+                    visibility: ShaderStages::COMPUTE,
+                    ty:         BindingType::StorageTexture {
+                        access:         StorageTextureAccess::WriteOnly,
+                        format:         SS_BLEND_TARGET_FORMAT,
+                        view_dimension: TextureViewDimension::D2,
+                    },
+                    count:      None,
                 },
             ],
         );
@@ -698,87 +690,87 @@
             &[
                 // Camera.
                 BindGroupLayoutEntry {
-                    binding: 0,
-                    visibility: ShaderStages::COMPUTE,
-                    ty: BindingType::Buffer {
-                        ty: BufferBindingType::Uniform,
-                        has_dynamic_offset: false,
-                        min_binding_size: Some(GpuCameraParams::min_size()),
-                    },
-                    count: None,
+                    binding:    0,
+                    visibility: ShaderStages::COMPUTE,
+                    ty:         BindingType::Buffer {
+                        ty:                 BufferBindingType::Uniform,
+                        has_dynamic_offset: false,
+                        min_binding_size:   Some(GpuCameraParams::min_size()),
+                    },
+                    count:      None,
                 },
                 // GI State.
                 BindGroupLayoutEntry {
-                    binding: 1,
-                    visibility: ShaderStages::COMPUTE,
-                    ty: BindingType::Buffer {
-                        ty: BufferBindingType::Uniform,
-                        has_dynamic_offset: false,
-                        min_binding_size: Some(GpuLightPassParams::min_size()),
-                    },
-                    count: None,
+                    binding:    1,
+                    visibility: ShaderStages::COMPUTE,
+                    ty:         BindingType::Buffer {
+                        ty:                 BufferBindingType::Uniform,
+                        has_dynamic_offset: false,
+                        min_binding_size:   Some(GpuLightPassParams::min_size()),
+                    },
+                    count:      None,
                 },
                 // Probes.
                 BindGroupLayoutEntry {
-                    binding: 2,
-                    visibility: ShaderStages::COMPUTE,
-                    ty: BindingType::Buffer {
-                        ty: BufferBindingType::Storage { read_only: true },
-                        has_dynamic_offset: false,
-                        min_binding_size: Some(GpuProbeDataBuffer::min_size()),
-                    },
-                    count: None,
+                    binding:    2,
+                    visibility: ShaderStages::COMPUTE,
+                    ty:         BindingType::Buffer {
+                        ty:                 BufferBindingType::Storage { read_only: true },
+                        has_dynamic_offset: false,
+                        min_binding_size:   Some(GpuProbeDataBuffer::min_size()),
+                    },
+                    count:      None,
                 },
                 // SDF.
                 BindGroupLayoutEntry {
-                    binding: 3,
-                    visibility: ShaderStages::COMPUTE,
-                    ty: BindingType::Texture {
-                        sample_type: TextureSampleType::Float { filterable: true },
-                        view_dimension: TextureViewDimension::D2,
-                        multisampled: false,
-                    },
-                    count: None,
+                    binding:    3,
+                    visibility: ShaderStages::COMPUTE,
+                    ty:         BindingType::Texture {
+                        sample_type:    TextureSampleType::Float { filterable: true },
+                        view_dimension: TextureViewDimension::D2,
+                        multisampled:   false,
+                    },
+                    count:      None,
                 },
                 // SDF Sampler.
                 BindGroupLayoutEntry {
-                    binding: 4,
-                    visibility: ShaderStages::COMPUTE,
-                    ty: BindingType::Sampler(SamplerBindingType::Filtering),
-                    count: None,
+                    binding:    4,
+                    visibility: ShaderStages::COMPUTE,
+                    ty:         BindingType::Sampler(SamplerBindingType::Filtering),
+                    count:      None,
                 },
                 // SS Blend.
                 BindGroupLayoutEntry {
-                    binding: 5,
-                    visibility: ShaderStages::COMPUTE,
-                    ty: BindingType::StorageTexture {
-                        access: StorageTextureAccess::ReadOnly,
-                        format: SS_BLEND_TARGET_FORMAT,
-                        view_dimension: TextureViewDimension::D2,
-                    },
-                    count: None,
+                    binding:    5,
+                    visibility: ShaderStages::COMPUTE,
+                    ty:         BindingType::StorageTexture {
+                        access:         StorageTextureAccess::ReadOnly,
+                        format:         SS_BLEND_TARGET_FORMAT,
+                        view_dimension: TextureViewDimension::D2,
+                    },
+                    count:      None,
                 },
                 // SS Filter.
                 BindGroupLayoutEntry {
-                    binding: 6,
-                    visibility: ShaderStages::COMPUTE,
-                    ty: BindingType::StorageTexture {
-                        access: StorageTextureAccess::WriteOnly,
-                        format: SS_FILTER_TARGET_FORMAT,
-                        view_dimension: TextureViewDimension::D2,
-                    },
-                    count: None,
+                    binding:    6,
+                    visibility: ShaderStages::COMPUTE,
+                    ty:         BindingType::StorageTexture {
+                        access:         StorageTextureAccess::WriteOnly,
+                        format:         SS_FILTER_TARGET_FORMAT,
+                        view_dimension: TextureViewDimension::D2,
+                    },
+                    count:      None,
                 },
                 // SS pose.
                 BindGroupLayoutEntry {
-                    binding: 7,
-                    visibility: ShaderStages::COMPUTE,
-                    ty: BindingType::StorageTexture {
-                        access: StorageTextureAccess::WriteOnly,
-                        format: SS_POSE_TARGET_FORMAT,
-                        view_dimension: TextureViewDimension::D2,
-                    },
-                    count: None,
+                    binding:    7,
+                    visibility: ShaderStages::COMPUTE,
+                    ty:         BindingType::StorageTexture {
+                        access:         StorageTextureAccess::WriteOnly,
+                        format:         SS_POSE_TARGET_FORMAT,
+                        view_dimension: TextureViewDimension::D2,
+                    },
+                    count:      None,
                 },
             ],
         );
@@ -797,47 +789,47 @@
         let pipeline_cache = world.resource_mut::<PipelineCache>();
 
         let sdf_pipeline = pipeline_cache.queue_compute_pipeline(ComputePipelineDescriptor {
-            label: Some("gi_sdf_pipeline".into()),
-            layout: vec![sdf_bind_group_layout.clone()],
-            shader: shader_sdf,
-            shader_defs: vec![],
-            entry_point: SDF_PIPELINE_ENTRY.into(),
+            label:                Some("gi_sdf_pipeline".into()),
+            layout:               vec![sdf_bind_group_layout.clone()],
+            shader:               shader_sdf,
+            shader_defs:          vec![],
+            entry_point:          SDF_PIPELINE_ENTRY.into(),
             push_constant_ranges: vec![],
         });
 
         let ss_probe_pipeline = pipeline_cache.queue_compute_pipeline(ComputePipelineDescriptor {
-            label: Some("gi_ss_probe_pipeline".into()),
-            layout: vec![ss_probe_bind_group_layout.clone()],
-            shader: gi_ss_probe,
-            shader_defs: vec![],
-            entry_point: SS_PROBE_PIPELINE_ENTRY.into(),
+            label:                Some("gi_ss_probe_pipeline".into()),
+            layout:               vec![ss_probe_bind_group_layout.clone()],
+            shader:               gi_ss_probe,
+            shader_defs:          vec![],
+            entry_point:          SS_PROBE_PIPELINE_ENTRY.into(),
             push_constant_ranges: vec![],
         });
 
         let ss_bounce_pipeline = pipeline_cache.queue_compute_pipeline(ComputePipelineDescriptor {
-            label: Some("gi_ss_bounce_pipeline".into()),
-            layout: vec![ss_bounce_bind_group_layout.clone()],
-            shader: gi_ss_bounce,
-            shader_defs: vec![],
-            entry_point: SS_BOUNCE_PIPELINE_ENTRY.into(),
+            label:                Some("gi_ss_bounce_pipeline".into()),
+            layout:               vec![ss_bounce_bind_group_layout.clone()],
+            shader:               gi_ss_bounce,
+            shader_defs:          vec![],
+            entry_point:          SS_BOUNCE_PIPELINE_ENTRY.into(),
             push_constant_ranges: vec![],
         });
 
         let ss_blend_pipeline = pipeline_cache.queue_compute_pipeline(ComputePipelineDescriptor {
-            label: Some("gi_blend_pipeline".into()),
-            layout: vec![ss_blend_bind_group_layout.clone()],
-            shader: gi_ss_blend,
-            shader_defs: vec![],
-            entry_point: SS_BLEND_PIPELINE_ENTRY.into(),
+            label:                Some("gi_blend_pipeline".into()),
+            layout:               vec![ss_blend_bind_group_layout.clone()],
+            shader:               gi_ss_blend,
+            shader_defs:          vec![],
+            entry_point:          SS_BLEND_PIPELINE_ENTRY.into(),
             push_constant_ranges: vec![],
         });
 
         let ss_filter_pipeline = pipeline_cache.queue_compute_pipeline(ComputePipelineDescriptor {
-            label: Some("gi_filer_pipeline".into()),
-            layout: vec![ss_filter_bind_group_layout.clone()],
-            shader: gi_ss_filter,
-            shader_defs: vec![],
-            entry_point: SS_FILTER_PIPELINE_ENTRY.into(),
+            label:                Some("gi_filer_pipeline".into()),
+            layout:               vec![ss_filter_bind_group_layout.clone()],
+            shader:               gi_ss_filter,
+            shader_defs:          vec![],
+            entry_point:          SS_FILTER_PIPELINE_ENTRY.into(),
             push_constant_ranges: vec![],
         });
 
