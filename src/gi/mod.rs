use bevy::asset::embedded_asset;
use bevy::prelude::*;
use bevy::render::extract_resource::ExtractResourcePlugin;
use bevy::render::render_graph::{self, RenderGraph, RenderLabel};
use bevy::render::render_resource::*;
use bevy::render::renderer::RenderContext;
use bevy::render::{Render, RenderApp, RenderSet};
use bevy::sprite::Material2dPlugin;
use bevy::window::{PrimaryWindow, WindowResized};

use self::pipeline::GiTargets;
use crate::gi::compositing::{setup_post_processing_camera, CameraTargets, PostProcessingMaterial};
use crate::gi::constants::*;
use crate::gi::pipeline::{
    system_queue_bind_groups, system_setup_gi_pipeline, GiTargetsWrapper, LightPassPipeline,
    LightPassPipelineBindGroups,
};
use crate::gi::pipeline_assets::{
<<<<<<< HEAD
    system_extract_pipeline_assets,
    system_load_embedded_shader_dependencies,
    system_prepare_pipeline_assets,
    EmbeddedShaderDependencies,
    LightPassPipelineAssets,
=======
    system_extract_pipeline_assets, system_prepare_pipeline_assets, LightPassPipelineAssets,
>>>>>>> e9414257
};
use crate::gi::resource::ComputedTargetSizes;
use crate::prelude::BevyMagicLight2DSettings;

mod constants;
mod pipeline;
mod pipeline_assets;
mod types_gpu;

pub mod compositing;
pub mod render_layer;
pub mod resource;
pub mod types;
pub mod util;

const WORKGROUP_SIZE: u32 = 8;

pub struct BevyMagicLight2DPlugin;

#[derive(Debug, Hash, PartialEq, Eq, Clone, RenderLabel)]
pub struct LightPass2DRenderLabel;

impl Plugin for BevyMagicLight2DPlugin {
    fn build(&self, app: &mut App) {
        app.add_plugins((
            ExtractResourcePlugin::<GiTargetsWrapper>::default(),
            Material2dPlugin::<PostProcessingMaterial>::default(),
        ))
        .init_resource::<CameraTargets>()
        .init_resource::<GiTargetsWrapper>()
        .init_resource::<BevyMagicLight2DSettings>()
        .init_resource::<ComputedTargetSizes>()
        .init_resource::<EmbeddedShaderDependencies>()
        .add_systems(
            PreStartup,
            (
                system_load_embedded_shader_dependencies,
                detect_target_sizes,
                system_setup_gi_pipeline.after(detect_target_sizes),
                setup_post_processing_camera.after(system_setup_gi_pipeline),
            )
                .chain(),
        )
        .add_systems(PreUpdate, handle_window_resize);
        embedded_asset!(app, "shaders/gi_attenuation.wgsl");
        embedded_asset!(app, "shaders/gi_camera.wgsl");
        embedded_asset!(app, "shaders/gi_halton.wgsl");
        embedded_asset!(app, "shaders/gi_math.wgsl");
        embedded_asset!(app, "shaders/gi_post_processing.wgsl");
        embedded_asset!(app, "shaders/gi_raymarch.wgsl");
        embedded_asset!(app, "shaders/gi_sdf.wgsl");
        embedded_asset!(app, "shaders/gi_ss_blend.wgsl");
        embedded_asset!(app, "shaders/gi_ss_bounce.wgsl");
        embedded_asset!(app, "shaders/gi_ss_filter.wgsl");
        embedded_asset!(app, "shaders/gi_ss_probe.wgsl");
        embedded_asset!(app, "shaders/gi_types.wgsl");

        let render_app = app.sub_app_mut(RenderApp);
        render_app
            .add_systems(ExtractSchedule, system_extract_pipeline_assets)
            .add_systems(
                Render,
                (
                    system_prepare_pipeline_assets.in_set(RenderSet::Prepare),
                    system_queue_bind_groups.in_set(RenderSet::Queue),
                ),
            );

        let mut render_graph = render_app.world_mut().resource_mut::<RenderGraph>();
        render_graph.add_node(LightPass2DRenderLabel, LightPass2DNode::default());
        render_graph.add_node_edge(
            LightPass2DRenderLabel,
            bevy::render::graph::CameraDriverLabel,
        )
    }

    fn finish(&self, app: &mut App) {
        let render_app = app.sub_app_mut(RenderApp);
        render_app
            .init_resource::<LightPassPipeline>()
            .init_resource::<LightPassPipelineAssets>()
            .init_resource::<ComputedTargetSizes>();
    }
}

#[derive(Default)]
struct LightPass2DNode {}

#[rustfmt::skip]
#[allow(clippy::too_many_arguments)]
pub fn handle_window_resize(

    mut assets_mesh:     ResMut<Assets<Mesh>>,
    mut assets_material: ResMut<Assets<PostProcessingMaterial>>,
    mut assets_image:    ResMut<Assets<Image>>,

    query_window: Query<&Window, With<PrimaryWindow>>,

        res_plugin_config:      Res<BevyMagicLight2DSettings>,
    mut res_target_sizes:       ResMut<ComputedTargetSizes>,
    mut res_gi_targets_wrapper: ResMut<GiTargetsWrapper>,
    mut res_camera_targets:     ResMut<CameraTargets>,

    mut window_resized_evr: EventReader<WindowResized>,
) {
    for _ in window_resized_evr.read() {
        let window = query_window
            .get_single()
            .expect("Expected exactly one primary window");

        *res_target_sizes =
            ComputedTargetSizes::from_window(window, &res_plugin_config.target_scaling_params);

        assets_mesh.insert(
<<<<<<< HEAD
            &POST_PROCESSING_RECT,
=======
            POST_PROCESSING_RECT.id(),
>>>>>>> e9414257
            Mesh::from(bevy::math::primitives::Rectangle::new(
                res_target_sizes.primary_target_size.x,
                res_target_sizes.primary_target_size.y,
            )),
        );

        assets_material.insert(
<<<<<<< HEAD
            &POST_PROCESSING_MATERIAL,
=======
            POST_PROCESSING_MATERIAL.id(),
>>>>>>> e9414257
            PostProcessingMaterial::create(&res_camera_targets, &res_gi_targets_wrapper),
        );

        *res_gi_targets_wrapper = GiTargetsWrapper{targets: Some(GiTargets::create(&mut assets_image, &res_target_sizes))};
        *res_camera_targets = CameraTargets::create(&mut assets_image, &res_target_sizes);
    }
}

#[rustfmt::skip]
pub fn detect_target_sizes(
        query_window:      Query<&Window, With<PrimaryWindow>>,

        res_plugin_config: Res<BevyMagicLight2DSettings>,
    mut res_target_sizes:  ResMut<ComputedTargetSizes>,
)
{
    let window = query_window.get_single().expect("Expected exactly one primary window");
    *res_target_sizes = ComputedTargetSizes::from_window(window, &res_plugin_config.target_scaling_params);
}

impl render_graph::Node for LightPass2DNode {
    fn update(&mut self, _world: &mut World) {}

    #[rustfmt::skip]
    fn run(
        &self,
        _: &mut render_graph::RenderGraphContext,
        render_context: &mut RenderContext,
        world: &World,
    ) -> Result<(), render_graph::NodeRunError> {
        if let Some(pipeline_bind_groups) = world.get_resource::<LightPassPipelineBindGroups>() {
            let pipeline_cache = world.resource::<PipelineCache>();
            let pipeline = world.resource::<LightPassPipeline>();
            let target_sizes = world.resource::<ComputedTargetSizes>();

            if let (
                Some(sdf_pipeline),
                Some(ss_probe_pipeline),
                Some(ss_bounce_pipeline),
                Some(ss_blend_pipeline),
                Some(ss_filter_pipeline),
            ) = (
                pipeline_cache.get_compute_pipeline(pipeline.sdf_pipeline),
                pipeline_cache.get_compute_pipeline(pipeline.ss_probe_pipeline),
                pipeline_cache.get_compute_pipeline(pipeline.ss_bounce_pipeline),
                pipeline_cache.get_compute_pipeline(pipeline.ss_blend_pipeline),
                pipeline_cache.get_compute_pipeline(pipeline.ss_filter_pipeline),
            ) {
                let sdf_w = target_sizes.sdf_target_usize.x;
                let sdf_h = target_sizes.sdf_target_usize.y;

                let mut pass =
                    render_context
                        .command_encoder()
                        .begin_compute_pass(&ComputePassDescriptor { label: Some("light_pass_2d"), ..default() });

                {
                    let grid_w = sdf_w / WORKGROUP_SIZE;
                    let grid_h = sdf_h / WORKGROUP_SIZE;
                    pass.set_bind_group(0, &pipeline_bind_groups.sdf_bind_group, &[]);
                    pass.set_pipeline(sdf_pipeline);
                    pass.dispatch_workgroups(grid_w, grid_h, 1);
                }

                {
                    let grid_w = target_sizes.probe_grid_usize.x / WORKGROUP_SIZE;
                    let grid_h = target_sizes.probe_grid_usize.y / WORKGROUP_SIZE;
                    pass.set_bind_group(0, &pipeline_bind_groups.ss_probe_bind_group, &[]);
                    pass.set_pipeline(ss_probe_pipeline);
                    pass.dispatch_workgroups(grid_w, grid_h, 1);
                }

                {
                    let grid_w = target_sizes.probe_grid_usize.x / WORKGROUP_SIZE;
                    let grid_h = target_sizes.probe_grid_usize.y / WORKGROUP_SIZE;
                    pass.set_bind_group(0, &pipeline_bind_groups.ss_bounce_bind_group, &[]);
                    pass.set_pipeline(ss_bounce_pipeline);
                    pass.dispatch_workgroups(grid_w, grid_h, 1);
                }

                {
                    let grid_w = target_sizes.probe_grid_usize.x / WORKGROUP_SIZE;
                    let grid_h = target_sizes.probe_grid_usize.y / WORKGROUP_SIZE;
                    pass.set_bind_group(0, &pipeline_bind_groups.ss_blend_bind_group, &[]);
                    pass.set_pipeline(ss_blend_pipeline);
                    pass.dispatch_workgroups(grid_w, grid_h, 1);
                }

                {
                    let aligned = util::align_to_work_group_grid(target_sizes.primary_target_isize).as_uvec2();
                    let grid_w = aligned.x / WORKGROUP_SIZE;
                    let grid_h = aligned.y / WORKGROUP_SIZE;
                    pass.set_bind_group(0, &pipeline_bind_groups.ss_filter_bind_group, &[]);
                    pass.set_pipeline(ss_filter_pipeline);
                    pass.dispatch_workgroups(grid_w, grid_h, 1);
                }
            }
        } else {
            warn!("Failed to get bind groups");
        }

        Ok(())
    }
}<|MERGE_RESOLUTION|>--- conflicted
+++ resolved
@@ -12,19 +12,16 @@
 use crate::gi::compositing::{setup_post_processing_camera, CameraTargets, PostProcessingMaterial};
 use crate::gi::constants::*;
 use crate::gi::pipeline::{
-    system_queue_bind_groups, system_setup_gi_pipeline, GiTargetsWrapper, LightPassPipeline,
+    system_queue_bind_groups,
+    system_setup_gi_pipeline,
+    GiTargetsWrapper,
+    LightPassPipeline,
     LightPassPipelineBindGroups,
 };
 use crate::gi::pipeline_assets::{
-<<<<<<< HEAD
     system_extract_pipeline_assets,
-    system_load_embedded_shader_dependencies,
     system_prepare_pipeline_assets,
-    EmbeddedShaderDependencies,
     LightPassPipelineAssets,
-=======
-    system_extract_pipeline_assets, system_prepare_pipeline_assets, LightPassPipelineAssets,
->>>>>>> e9414257
 };
 use crate::gi::resource::ComputedTargetSizes;
 use crate::prelude::BevyMagicLight2DSettings;
@@ -47,8 +44,10 @@
 #[derive(Debug, Hash, PartialEq, Eq, Clone, RenderLabel)]
 pub struct LightPass2DRenderLabel;
 
-impl Plugin for BevyMagicLight2DPlugin {
-    fn build(&self, app: &mut App) {
+impl Plugin for BevyMagicLight2DPlugin
+{
+    fn build(&self, app: &mut App)
+    {
         app.add_plugins((
             ExtractResourcePlugin::<GiTargetsWrapper>::default(),
             Material2dPlugin::<PostProcessingMaterial>::default(),
@@ -101,7 +100,8 @@
         )
     }
 
-    fn finish(&self, app: &mut App) {
+    fn finish(&self, app: &mut App)
+    {
         let render_app = app.sub_app_mut(RenderApp);
         render_app
             .init_resource::<LightPassPipeline>()
@@ -139,11 +139,7 @@
             ComputedTargetSizes::from_window(window, &res_plugin_config.target_scaling_params);
 
         assets_mesh.insert(
-<<<<<<< HEAD
-            &POST_PROCESSING_RECT,
-=======
             POST_PROCESSING_RECT.id(),
->>>>>>> e9414257
             Mesh::from(bevy::math::primitives::Rectangle::new(
                 res_target_sizes.primary_target_size.x,
                 res_target_sizes.primary_target_size.y,
@@ -151,11 +147,7 @@
         );
 
         assets_material.insert(
-<<<<<<< HEAD
-            &POST_PROCESSING_MATERIAL,
-=======
             POST_PROCESSING_MATERIAL.id(),
->>>>>>> e9414257
             PostProcessingMaterial::create(&res_camera_targets, &res_gi_targets_wrapper),
         );
 
@@ -176,7 +168,8 @@
     *res_target_sizes = ComputedTargetSizes::from_window(window, &res_plugin_config.target_scaling_params);
 }
 
-impl render_graph::Node for LightPass2DNode {
+impl render_graph::Node for LightPass2DNode
+{
     fn update(&mut self, _world: &mut World) {}
 
     #[rustfmt::skip]
